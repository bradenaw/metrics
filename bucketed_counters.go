--- conflicted
+++ resolved
@@ -27,25 +27,17 @@
 // By convention, the key for d is "bucket."
 func NewBucketedCounter(
 	m *Metrics,
-	d *CounterDef1[string],
+	d CounterDef1[string],
 	boundaries []float64,
 ) *BucketedCounter {
-<<<<<<< HEAD
 	names := bucketNames(boundaries)
 	counters := make([]*Counter, len(names))
 	for i, name := range names {
-		counters[i] = d.Values(name).Bind(m)
+		counters[i] = m.Counter(d.Values(name))
 	}
 	return &BucketedCounter{
 		boundaries: boundaries,
 		counters:   counters,
-=======
-	if len(boundaries) == 0 {
-		return &BucketedCounter{
-			boundaries: nil,
-			counters:   []*Counter{m.Counter(d.Values(""))},
-		}
->>>>>>> cec07c6c
 	}
 }
 
@@ -69,7 +61,6 @@
 	// [-./] all have meanings in numbers, colons already used for tag key:values, so that leaves
 	// alphanum and _
 
-<<<<<<< HEAD
 	if len(boundaries) == 0 {
 		return []string{""}
 	}
@@ -88,34 +79,6 @@
 		boundaries[len(boundaries)-1],
 	)
 	return results
-=======
-	counters := make([]*Counter, len(boundaries)+1)
-	counters[0] = m.Counter(d.Values(fmt.Sprintf(
-		"lt_%f",
-		boundaries[0],
-	)))
-	for i := 1; i < len(boundaries); i++ {
-		counters[i] = m.Counter(d.Values(fmt.Sprintf(
-			"gte_%f_lt_%f",
-			boundaries[i-1],
-			boundaries[i],
-		)))
-	}
-	counters[len(boundaries)] = m.Counter(d.Values(fmt.Sprintf(
-		"gte_%f",
-		boundaries[len(boundaries)-1],
-	)))
-
-	return &BucketedCounter{
-		boundaries: boundaries,
-		counters:   counters,
-	}
-}
-
-func (b *BucketedCounter) Observe(v float64) {
-	idx := xsort.Search(b.boundaries, xsort.OrderedLess[float64], v)
-	b.counters[idx].Add(1)
->>>>>>> cec07c6c
 }
 
 func ExponentialBuckets(start float64, base float64, n int) []float64 {
